--- conflicted
+++ resolved
@@ -189,9 +189,8 @@
     return this._updateESPRequired || this._updateElemsRequired;
   }
 
-<<<<<<< HEAD
+
   // Mark: Firmware update ------------------------------------------------------------------------------------------------
-=======
   elemUpdateRequired(expectedVersion: string, actualVersion: string, dtid: number, addr: number, elemType: string){
     if (elemType != "SmartServo" && elemType != "RSAddOn") return false;
     const outdated = RICUtils.isVersionGreater(expectedVersion, actualVersion);
@@ -248,8 +247,6 @@
     return elemsToUpdate;
   }
 
-  // Mark: Firmware udpate ------------------------------------------------------------------------------------------------
->>>>>>> 38ef68b1
 
   async firmwareUpdate(): Promise<RICUpdateEvent> {
     // Check valid
