/////////////////////////////////////////////////////////////////////////////////////////////////////////////////
//
// RICJS
// Communications Library
//
// Rob Dobson & Chris Greening 2020-2022
// (C) 2020-2022
//
/////////////////////////////////////////////////////////////////////////////////////////////////////////////////

import RICChannel from "./RICChannel";
import RICChannelWebBLE from "./RICChannelWebBLE";
import RICMsgHandler, { RICMsgResultCode } from "./RICMsgHandler";
import RICChannelWebSocket from "./RICChannelWebSocket";
import RICChannelWebSerial from "./RICChannelWebSerial";
import RICLEDPatternChecker from "./RICLEDPatternChecker";
import RICCommsStats from "./RICCommsStats";
<<<<<<< HEAD
import { RICEventFn, RICFileDownloadFn, RICLedLcdColours, RICOKFail, RICFileDownloadResult, RICProgressCBType, RICPublishEvent, RICPublishEventNames } from "./RICTypes";
=======
import { RICEventFn, RICFileDownloadFn, RICLedLcdColours, RICOKFail, RICStateInfo, RICFileSendType } from "./RICTypes";
>>>>>>> 38ef68b1
import RICAddOnManager from "./RICAddOnManager";
import RICSystem from "./RICSystem";
import RICFileHandler from "./RICFileHandler";
import RICStreamHandler from "./RICStreamHandler";
import RICLog, { RICLogLevel } from "./RICLog";
import { RICConnEvent, RICConnEventNames } from "./RICConnEvents";
import RICUpdateManager from "./RICUpdateManager";
import { RICUpdateEvent, RICUpdateEventNames } from "./RICUpdateEvents";
<<<<<<< HEAD
import { RICStateInfo } from "./RICStateInfo";
=======
import RICServoFaultDetector from "./RICServoFaultDetector";
>>>>>>> 38ef68b1

export default class RICConnector {

  // Channel
  private _ricChannel: RICChannel | null = null;

  // Channel connection method and locator
  private _channelConnMethod = "";
  private _channelConnLocator: string | object = "";

  // Comms stats
  private _commsStats: RICCommsStats = new RICCommsStats();

  // Latest data from servos, IMU, etc
  private _ricStateInfo: RICStateInfo = new RICStateInfo();

  // Add-on Manager
  private _addOnManager = new RICAddOnManager();

  // Message handler
  private _ricMsgHandler: RICMsgHandler = new RICMsgHandler(
    this._commsStats,
    this._addOnManager,
  );

  // RICSystem
  private _ricSystem: RICSystem = new RICSystem(this._ricMsgHandler, this._addOnManager);

  // LED Pattern checker
  private _ledPatternChecker: RICLEDPatternChecker = new RICLEDPatternChecker();
  private _ledPatternTimeoutMs = 10000;
  private _ledPatternRefreshTimer: ReturnType<typeof setTimeout> | null = null;

  // Subscription rate
  private _subscribeRateHz = 10;

  // Connection performance checker
  private readonly _testConnPerfBlockSize = 500;
  private readonly _testConnPerfNumBlocks = 50;
  private readonly _connPerfRsltDelayMs = 4000;

  // Retry connection if lost
  private _retryIfLostEnabled = true;
  private _retryIfLostForSecs = 10;
  private _retryIfLostIsConnected = false;
  private _retryIfLostDisconnectTime: number | null = null;
  private readonly _retryIfLostRetryDelayMs = 500;

  // File handler
  private _ricFileHandler: RICFileHandler = new RICFileHandler(
    this._ricMsgHandler,
    this._commsStats,
  );

  // Stream handler
  private _ricStreamHandler: RICStreamHandler = new RICStreamHandler(
    this._ricMsgHandler,
    this._commsStats,
    this
  );

  // Update manager
  private _ricUpdateManager: RICUpdateManager | null = null;

  // Event listener
  private _onEventFn: RICEventFn | null = null;

  // RICServoFaultDetector for detecting servo faults
  public ricServoFaultDetector: RICServoFaultDetector = new RICServoFaultDetector(this._ricMsgHandler, this._ricStateInfo);
  
  constructor() {

    // Setup log level
    RICLog.setLogLevel(RICLogLevel.VERBOSE);

    // Debug
    RICLog.debug('RICConnector starting up');
  }

  setupUpdateManager(appVersion: string, appUpdateURL: string, firmwareBaseURL: string, fileDownloader: RICFileDownloadFn): void {
    // Setup update manager
    const firmwareTypeStrForMainFw = 'main';
    this._ricUpdateManager = new RICUpdateManager(
      this._ricMsgHandler,
      this._ricFileHandler,
      this._ricSystem,
      this._onUpdateEvent.bind(this),
      firmwareTypeStrForMainFw,
      appVersion,
      fileDownloader,
      appUpdateURL,
      firmwareBaseURL,
      this._ricChannel
    );
  }

  configureFileHandler(fileBlockSize: number, batchAckSize: number){
    this._ricFileHandler.setRequestedFileBlockSize(fileBlockSize);
    this._ricFileHandler.setRequestedBatchAckSize(batchAckSize);
  }

  setEventListener(onEventFn: RICEventFn): void {
    this._onEventFn = onEventFn;
  }

  isConnected() {
    // Check if connected
    const isConnected = this._retryIfLostIsConnected || (this._ricChannel ? this._ricChannel.isConnected() : false);
    return isConnected;
  }

  // Set retry channel mode
  setRetryConnectionIfLost(enableRetry: boolean, retryForSecs: number): void {
    this._retryIfLostEnabled = enableRetry;
    this._retryIfLostForSecs = retryForSecs;
    if (!this._retryIfLostEnabled) {
      this._retryIfLostIsConnected = false;
    }
    RICLog.debug(`setRetryConnectionIfLost ${enableRetry} retry for ${retryForSecs}`);
  }

  getConnMethod(): string {
    return this._channelConnMethod;
  }

  getAddOnManager(): RICAddOnManager {
    return this._addOnManager;
  }

  getRICSystem(): RICSystem {
    return this._ricSystem;
  }

  getRICState(): RICStateInfo {
    return this._ricStateInfo;
  }

  getCommsStats(): RICCommsStats {
    return this._commsStats;
  }

  getRICMsgHandler(): RICMsgHandler  {
    return this._ricMsgHandler;
  }

  getRICChannel(): RICChannel | null {
    return this._ricChannel;
  }

  getRICUpdateManager(): RICUpdateManager | null {
    return this._ricUpdateManager;
  }

  getConnLocator(): any | null {
    return this._ricChannel ? this._ricChannel.getConnectedLocator() : null;
  }

  pauseConnection(pause = true){
    if (this._ricChannel) this._ricChannel.pauseConnection(pause);
  }

  /**
   * Connect to a RIC
   *
   * @param {string} method - can be "WebBLE" or "WebSocket"
   * @param {string | object} locator - either a string (WebSocket URL) or an object (WebBLE)
   * @returns Promise<boolean>
   *
   */
  async connect(method: string, locator: string | object): Promise<boolean> {

    // Ensure disconnected
    try {
      await this.disconnect();
    } catch (err) {
      // Ignore
    }

    // Check connection method
    let connMethod = "";
    if (method === 'WebBLE' && typeof locator === 'object') {

      // Create channel
      this._ricChannel = new RICChannelWebBLE();
      connMethod = 'WebBLE';

    } else if (((method === 'WebSocket') || (method === 'wifi')) && (typeof locator === 'string')) {

      // Create channel
      this._ricChannel = new RICChannelWebSocket();
      connMethod = 'WebSocket';
    } else if (((method === 'WebSerial'))) {
      this._ricChannel = new RICChannelWebSerial();
      connMethod = 'WebSerial';
    }

    RICLog.debug(`connecting with connMethod ${connMethod}`);

    // Check channel established
    let connOk = false;
    if (this._ricChannel !== null) {

      // Connection method and locator
      this._channelConnMethod = connMethod;
      this._channelConnLocator = locator;

      // Set message handler
      this._ricChannel.setMsgHandler(this._ricMsgHandler);
      this._ricChannel.setOnConnEvent(this.onConnEvent.bind(this));

      // Message handling in and out
      this._ricMsgHandler.registerForResults(this);
      this._ricMsgHandler.registerMsgSender(this._ricChannel);

      // Connect
      try {

        // Event
        this.onConnEvent(RICConnEvent.CONN_CONNECTING_RIC);

        // Connect
        connOk = await this._connectToChannel();
      } catch (err) {
        RICLog.error('RICConnector.connect - error: ' + err);
      }

      // Events
      if (connOk) {
        this.onConnEvent(RICConnEvent.CONN_CONNECTED_RIC);
      } else {
        // Failed Event
        this.onConnEvent(RICConnEvent.CONN_CONNECTION_FAILED);
      }

      // Subscribe for updates if required
      if (this._ricChannel.requiresSubscription()) {
        try {
          await this.subscribeForUpdates(true);
          RICLog.info(`connect subscribed for updates`);
        } catch (error: unknown) {
          RICLog.warn(`connect subscribe for updates failed ${error}`)
        }
      }

      // configure file handler
      this.configureFileHandler(this._ricChannel.fhFileBlockSize(), this._ricChannel.fhBatchAckSize());
    } else {
      this._channelConnMethod = "";
    }

    return connOk;
  }

  async disconnect(): Promise<void> {
    // Disconnect
    this._retryIfLostIsConnected = false;
    if (this._ricChannel) {
      // await this.sendRICRESTMsg("bledisc", {});
      this._ricChannel.disconnect();
    }
  }

  // Mark: Tx Message handling -----------------------------------------------------------------------------------------

  /**
   *
   * sendRICRESTMsg
   * @param commandName command API string
   * @param params parameters (simple name value pairs only) to parameterize trajectory
   * @returns Promise<RICOKFail>
   *
   */
  async sendRICRESTMsg(commandName: string, params: object): Promise<RICOKFail> {
    try {
      // Format the paramList as query string
      const paramEntries = Object.entries(params);
      let paramQueryStr = '';
      for (const param of paramEntries) {
        if (paramQueryStr.length > 0) paramQueryStr += '&';
        paramQueryStr += param[0] + '=' + param[1];
      }
      // Format the url to send
      if (paramQueryStr.length > 0) commandName += '?' + paramQueryStr;
      return await this._ricMsgHandler.sendRICRESTURL<RICOKFail>(commandName);
    } catch (error) {
      RICLog.warn(`runCommand failed ${error}`);
      return new RICOKFail();
    }
  }

  // Mark: Rx Message handling -----------------------------------------------------------------------------------------

  onRxReply(
    msgHandle: number,
    msgRsltCode: RICMsgResultCode,
    msgRsltJsonObj: object | null,
  ): void {
    RICLog.verbose(
      `onRxReply msgHandle ${msgHandle} rsltCode ${msgRsltCode} obj ${JSON.stringify(
        msgRsltJsonObj,
      )}`,
    );
  }

  onRxUnnumberedMsg(msgRsltJsonObj: { [key: string]: number | string }): void {
    RICLog.verbose(
      `onRxUnnumberedMsg rsltCode obj ${JSON.stringify(msgRsltJsonObj)}`,
    );
      
    // Inform the file handler
    if ('okto' in msgRsltJsonObj) {
      this._ricFileHandler.onOktoMsg(msgRsltJsonObj.okto as number);
    } else if ('sokto' in msgRsltJsonObj) {
      this._ricStreamHandler.onSoktoMsg(msgRsltJsonObj.sokto as number);
    }
  }

  onRxFileBlock(
    filePos: number,
    fileBlockData: Uint8Array
  ): void {
    // RICLog.info(`onRxFileBlock filePos ${filePos} fileBlockData ${RICUtils.bufferToHex(fileBlockData)}`);
    this._ricFileHandler.onFileBlock(filePos, fileBlockData);
  } 

  // Mark: Published data handling -----------------------------------------------------------------------------------------

  onRxROSSerialMsg(payload: Uint8Array, frameTimeMs: number): void {
    // RICLog.debug(`onRxROSSerialMsg payload ${RICUtils.bufferToHex(payload)}`);
    RICLog.verbose(`onRxROSSerialMsg payloadLen ${payload.length}`);
    const topicIDs = this._ricStateInfo.updateFromROSSerialMsg(payload, this._commsStats, this._addOnManager, frameTimeMs);

    // Call event handler if registered
    if (this._onEventFn) {
      this._onEventFn("pub", RICPublishEvent.PUBLISH_EVENT_DATA, RICPublishEventNames[RICPublishEvent.PUBLISH_EVENT_DATA], 
          {
            topicIDs: topicIDs,
            payload: payload,
            frameTimeMs: frameTimeMs
          });
    }
  }

  getRICStateInfo(): RICStateInfo {
    return this._ricStateInfo;
  }

  // Mark: Check correct RIC -----------------------------------------------------------------------------------------

  /**
   * Start checking correct RIC using LED pattern
   *
   *  @param {string} ricToConnectTo - RIC to connect to
   *  @return boolean - true if started ok
   *
   */
  async checkCorrectRICStart(ricLedLcdColours: RICLedLcdColours): Promise<boolean> {

    // Set colour pattern checker colours
    const randomColours = this._ledPatternChecker.setup(ricLedLcdColours);

    // Start timer to repeat checking LED pattern
    RICLog.debug(`checkCorrectRICStart: starting LED pattern checker`);
    if (!await this._checkCorrectRICRefreshLEDs()) {
      return false;
    }

    // Event
    this.onConnEvent(RICConnEvent.CONN_VERIFYING_CORRECT_RIC, randomColours);

    // Start timer to repeat sending of LED pattern
    // This is because RIC's LED pattern override times out after a while
    // so has to be refreshed periodically
    this._ledPatternRefreshTimer = setInterval(async () => {
      RICLog.verbose(`checkCorrectRICStart: loop`);
      if (!this._checkCorrectRICRefreshLEDs()) {
        RICLog.debug('checkCorrectRICStart no longer active - clearing timer');
        this._clearLedPatternRefreshTimer();
      }
    }, this._ledPatternTimeoutMs / 2.1);
    return true;
  }

  /**
   * Stop checking correct RIC
   *
   *  @return void
   *
   */
  async checkCorrectRICStop(confirmCorrectRIC: boolean): Promise<boolean> {

    // Stop refreshing LED pattern on RIC
    this._clearLedPatternRefreshTimer();

    // Stop the LED pattern checker if connected
    if (this.isConnected()) {
      await this._ledPatternChecker.clearRICColors(this._ricMsgHandler);
    }

    // Check correct
    if (!confirmCorrectRIC) {
      // Event
      this.onConnEvent(RICConnEvent.CONN_REJECTED_RIC);
      // Indicate as rejected if we're not connected or if user didn't confirm
      return false;
    }
    // Event
    this.onConnEvent(RICConnEvent.CONN_VERIFIED_CORRECT_RIC);
    return true;
  }

  /**
   * Refresh LED pattern on RIC
   *
   *  @return boolean - true if checking still active
   *
   */
  async _checkCorrectRICRefreshLEDs(): Promise<boolean> {
    // Check LED pattern is active
    if (!this._ledPatternChecker.isActive()) {
      return false;
    }

    // Check connected
    RICLog.debug(`_verificationRepeat getting isConnected`);
    if (!this.isConnected()) {
      console.warn('_verificationRepeat not connected');
      return false;
    }

    // Repeat the LED pattern (RIC times out the LED override after ~10 seconds)
    RICLog.debug(`_verificationRepeat setting pattern`);
    return await this._ledPatternChecker.setRICColors(this._ricMsgHandler, this._ledPatternTimeoutMs);
  }

  _clearLedPatternRefreshTimer(): void {
    if (this._ledPatternRefreshTimer) {
      clearInterval(this._ledPatternRefreshTimer);
      this._ledPatternRefreshTimer = null;
    }
  }

  // Mark: Marty system info ------------------------------------------------------------------------------------

  /**
   * Get information Marty system
   *
   *  @return void
   *
   */
  async retrieveMartySystemInfo(): Promise<boolean> {

    // Retrieve system info
    try {
      const retrieveResult = await this._ricSystem.retrieveInfo();
      return retrieveResult;
    } catch (err) {
      RICLog.error(`retrieveMartySystemInfo: error ${err}`);
    }
    return false;
  }

  // Mark: RIC Subscription to Updates --------------------------------------------------------------------------------

  /**
   *
   * subscribeForUpdates
   * @param enable - true to send command to enable subscription (false to remove sub)
   * @returns Promise<void>
   *
   */
  async subscribeForUpdates(enable: boolean): Promise<void> {
    try {
      const subscribeDisable = '{"cmdName":"subscription","action":"update",' +
        '"pubRecs":[' +
        `{"name":"MultiStatus","rateHz":0,}` +
        '{"name":"PowerStatus","rateHz":0},' +
        `{"name":"AddOnStatus","rateHz":0}` +
        ']}';
      const subscribeEnable = '{"cmdName":"subscription","action":"update",' +
        '"pubRecs":[' +
        `{"name":"MultiStatus","rateHz":${this._subscribeRateHz.toString()}}` +
        `{"name":"PowerStatus","rateHz":1.0},` +
        `{"name":"AddOnStatus","rateHz":${this._subscribeRateHz.toString()}}` +
        ']}';

      const ricResp = await this._ricMsgHandler.sendRICRESTCmdFrame<RICOKFail>(
          enable ? subscribeEnable : subscribeDisable
        );

      // Debug
      RICLog.debug(`subscribe enable/disable returned ${JSON.stringify(ricResp)}`);
    } catch (error: unknown) {
      RICLog.warn(`getRICCalibInfo Failed subscribe for updates ${error}`);
    }
  }

  async sendFile(fileName: string,
    fileContents: Uint8Array,
    progressCallback: ((sent: number, total: number, progress: number) => void) | undefined,
  ): Promise<boolean> {
    return this._ricFileHandler.fileSend(fileName, RICFileSendType.RIC_NORMAL_FILE, fileContents, progressCallback);
  }

  // Mark: Streaming --------------------------------------------------------------------------------
  streamAudio(streamContents: Uint8Array, clearExisting: boolean, duration: number): void {
    if (this._ricStreamHandler && this.isConnected()) {
      this._ricStreamHandler.streamAudio(streamContents, clearExisting, duration);
    }
  }

  isStreamStarting() {
    return this._ricStreamHandler.isStreamStarting();
  }

<<<<<<< HEAD
  // Mark: File system --------------------------------------------------------------------------------
  // @param fileName - name of file to get
  // @param fileSource - source of file to get (e.g. "fs" or "bridgeserial1", if omitted defaults to "fs")
  // @param progressCallback - callback to receive progress updates
  fsGetContents(fileName: string, 
          fileSource: string,
          progressCallback: RICProgressCBType | undefined): Promise<RICFileDownloadResult> {
    return this._ricFileHandler.fileReceive(fileName, fileSource, progressCallback);
=======
  setLegacySoktoMode(legacyMode: boolean){
    return this._ricStreamHandler.setLegacySoktoMode(legacyMode);
>>>>>>> 38ef68b1
  }

  // Mark: Connection performance--------------------------------------------------------------------------

  parkmiller_next(seed: number) {
    const hi = Math.round(16807 * (seed & 0xffff));
    let lo = Math.round(16807 * (seed >> 16));
    lo += (hi & 0x7fff) << 16;
    lo += hi >> 15;
    if (lo > 0x7fffffff)
      lo -= 0x7fffffff;
    return lo;
  }

  async checkConnPerformance(): Promise<number | undefined> {

    // Sends a magic sequence of bytes followed by blocks of random data 
    // these will be ignored by RIC (as it recognises magic sequence)
    // and is used performance evaluation
    let prbsState = 1;
    const testData = new Uint8Array(this._testConnPerfBlockSize);
    for (let i = 0; i < this._testConnPerfNumBlocks; i++) {
      testData.set([0, (i >> 24) & 0xff, (i >> 16) & 0xff, (i >> 8) & 0xff, i & 0xff, 0x1f, 0x9d, 0xf4, 0x7a, 0xb5]);
      for (let j = 10; j < this._testConnPerfBlockSize; j++) {
        prbsState = this.parkmiller_next(prbsState);
        testData[j] = prbsState & 0xff;
      }
      if (this._ricChannel) {
        await this._ricChannel.sendTxMsg(testData, false);
      }
    }

    // Wait a little to allow RIC to process the data
    await new Promise(resolve => setTimeout(resolve, this._connPerfRsltDelayMs));

    // Get performance
    const blePerf = await this._ricSystem.getSysModInfoBLEMan();
    if (blePerf) {
      console.log(`checkConnPerformance result rate = ${blePerf.tBPS}BytesPS`);
      return blePerf.tBPS;
    } else {
      throw new Error('checkConnPerformance: failed to get BLE performance');
    }
  }

  // Mark: Connection event --------------------------------------------------------------------------

  onConnEvent(eventEnum: RICConnEvent, data: object | string | null | undefined = undefined): void {

    // Handle information clearing on disconnect
    switch (eventEnum) {
      case RICConnEvent.CONN_DISCONNECTED_RIC:

        // Disconnect time
        this._retryIfLostDisconnectTime = Date.now();

        // Check if retry required
        if (this._retryIfLostIsConnected && this._retryIfLostEnabled) {

          // Indicate connection disrupted
          if (this._onEventFn) {
            this._onEventFn("conn", RICConnEvent.CONN_ISSUE_DETECTED, RICConnEventNames[RICConnEvent.CONN_ISSUE_DETECTED]);
          }

          // Retry connection
          this._retryConnection();

          // Don't allow disconnection to propagate until retries have occurred
          return;

        }

        // Invalidate connection details
        this._ricSystem.invalidate();
        break;
    }

    // Notify
    if (this._onEventFn) {
      this._onEventFn("conn", eventEnum, RICConnEventNames[eventEnum], data);
    }
  }

  _retryConnection(): void {

    // Check timeout
    if ((this._retryIfLostDisconnectTime !== null) &&
      (Date.now() - this._retryIfLostDisconnectTime < this._retryIfLostForSecs * 1000)) {

      // Set timer to try to reconnect
      setTimeout(async () => {

        // Try to connect
        const isConn = await this._connectToChannel();
        if (!isConn) {
          this._retryConnection();
        } else {

          // No longer retrying
          this._retryIfLostDisconnectTime = null;

          // Indicate connection problem resolved
          if (this._onEventFn) {
            this._onEventFn("conn", RICConnEvent.CONN_ISSUE_RESOLVED, RICConnEventNames[RICConnEvent.CONN_ISSUE_RESOLVED]);
          }

        }
      }, this._retryIfLostRetryDelayMs);
    } else {

      // No longer connected after retry timeout
      this._retryIfLostIsConnected = false;

      // Indicate disconnection
      if (this._onEventFn) {
        this._onEventFn("conn", RICConnEvent.CONN_DISCONNECTED_RIC, RICConnEventNames[RICConnEvent.CONN_DISCONNECTED_RIC]);
      }

      // Invalidate connection details
      this._ricSystem.invalidate();
    }
  }

  async _connectToChannel(): Promise<boolean> {
    // Connect
    try {
      if (this._ricChannel) {
        const connected = await this._ricChannel.connect(this._channelConnLocator);
        if (connected) {
          this._retryIfLostIsConnected = true;
          return true;
        }
      }
    } catch (error) {
      RICLog.error(`RICConnector.connect() error: ${error}`);
    }
    return false;
  }

  // Mark: OTA Update -----------------------------------------------------------------------------------------

  _onUpdateEvent(eventEnum: RICUpdateEvent, data: object | string | null | undefined = undefined): void {
    // Notify
    if (this._onEventFn) {
      this._onEventFn("ota", eventEnum, RICUpdateEventNames[eventEnum], data);
    }
  }

  async otaUpdateCheck(): Promise<RICUpdateEvent> {
    if (!this._ricUpdateManager)
      return RICUpdateEvent.UPDATE_NOT_CONFIGURED;
    return await this._ricUpdateManager.checkForUpdate(this._ricSystem.getCachedSystemInfo());
  }

  async otaUpdateStart(): Promise<RICUpdateEvent> {
    if (!this._ricUpdateManager)
      return RICUpdateEvent.UPDATE_NOT_CONFIGURED;
    return await this._ricUpdateManager.firmwareUpdate();
  }

  async otaUpdateCancel(): Promise<void> {
    if (!this._ricUpdateManager)
      return;
    return await this._ricUpdateManager.firmwareUpdateCancel();
  }

  // Mark: Set AddOn config -----------------------------------------------------------

  /**
   *
   * setAddOnConfig - set a specified add-on's configuration
   * @param serialNo used to identify the add-on
   * @param newName name to refer to add-on by
   * @returns Promise<RICOKFail>
   *
   */
   async setAddOnConfig(serialNo: string, newName: string): Promise<RICOKFail> {
    try {
      const msgRslt = await this._ricMsgHandler.sendRICRESTURL<RICOKFail>(
        `addon/set?SN=${serialNo}&name=${newName}`,
      );
      return msgRslt;
    } catch (error) {
      return new RICOKFail();
    }
  }

  /**
   * deleteAddOn - remove an addon from the addonlist on RIC
   * @param serialNo used to identify the add-on
   * @returns Promise<RICOKFail>
   */
  async deleteAddOn(serialNo: string): Promise<RICOKFail> {
    try {
      const msgRslt = await this._ricMsgHandler.sendRICRESTURL<RICOKFail>(
        `addon/del?SN=${serialNo}`,
      );
      return msgRslt;
    } catch (error) {
      return new RICOKFail();
    }
  }

  // Mark: Identify AddOn -----------------------------------------------------------

  /**
   *
   * identifyAddOn - send the 'identify' command to a specified add-on
   * @param name used to identify the add-on
   * @returns Promise<RICOKFail>
   *
   */
   async identifyAddOn(name: string): Promise<RICOKFail> {
    try {
      const msgRslt = await this._ricMsgHandler.sendRICRESTURL<RICOKFail>(
        `elem/${name}/json?cmd=raw&hexWr=F8`,
      );
      return msgRslt;
    } catch (error) {
      return new RICOKFail();
    }
  }
}<|MERGE_RESOLUTION|>--- conflicted
+++ resolved
@@ -15,11 +15,8 @@
 import RICChannelWebSerial from "./RICChannelWebSerial";
 import RICLEDPatternChecker from "./RICLEDPatternChecker";
 import RICCommsStats from "./RICCommsStats";
-<<<<<<< HEAD
-import { RICEventFn, RICFileDownloadFn, RICLedLcdColours, RICOKFail, RICFileDownloadResult, RICProgressCBType, RICPublishEvent, RICPublishEventNames } from "./RICTypes";
-=======
-import { RICEventFn, RICFileDownloadFn, RICLedLcdColours, RICOKFail, RICStateInfo, RICFileSendType } from "./RICTypes";
->>>>>>> 38ef68b1
+import { RICEventFn, RICFileDownloadFn, RICLedLcdColours, RICOKFail, RICStateInfo, RICFileSendType, RICFileDownloadResult, RICProgressCBType, RICPublishEvent, RICPublishEventNames } from "./RICTypes";
+
 import RICAddOnManager from "./RICAddOnManager";
 import RICSystem from "./RICSystem";
 import RICFileHandler from "./RICFileHandler";
@@ -28,11 +25,8 @@
 import { RICConnEvent, RICConnEventNames } from "./RICConnEvents";
 import RICUpdateManager from "./RICUpdateManager";
 import { RICUpdateEvent, RICUpdateEventNames } from "./RICUpdateEvents";
-<<<<<<< HEAD
-import { RICStateInfo } from "./RICStateInfo";
-=======
+
 import RICServoFaultDetector from "./RICServoFaultDetector";
->>>>>>> 38ef68b1
 
 export default class RICConnector {
 
@@ -548,7 +542,7 @@
     return this._ricStreamHandler.isStreamStarting();
   }
 
-<<<<<<< HEAD
+
   // Mark: File system --------------------------------------------------------------------------------
   // @param fileName - name of file to get
   // @param fileSource - source of file to get (e.g. "fs" or "bridgeserial1", if omitted defaults to "fs")
@@ -557,10 +551,10 @@
           fileSource: string,
           progressCallback: RICProgressCBType | undefined): Promise<RICFileDownloadResult> {
     return this._ricFileHandler.fileReceive(fileName, fileSource, progressCallback);
-=======
+}
+
   setLegacySoktoMode(legacyMode: boolean){
     return this._ricStreamHandler.setLegacySoktoMode(legacyMode);
->>>>>>> 38ef68b1
   }
 
   // Mark: Connection performance--------------------------------------------------------------------------
